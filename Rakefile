require 'rubygems'
require 'rake'
require 'date'

#############################################################################
#
# Helper functions
#
#############################################################################

def name
  @name ||= Dir['*.gemspec'].first.split('.').first
end

def version
  line = File.read("lib//#{name}.rb")[/^\s*VERSION\s*=\s*.*/]
  line.match(/.*VERSION\s*=\s*['"](.*)['"]/)[1]
end

def date
  Date.today.to_s
end

def rubyforge_project
  name
end

def gemspec_file
  "#{name}.gemspec"
end

def gem_file
  "#{name}-#{version}.gem"
end

def replace_header(head, header_name)
  head.sub!(/(\.#{header_name}\s*= ').*'/) { "#{$1}#{send(header_name)}'"}
end

#############################################################################
#
# Standard tasks
#
#############################################################################

task :default => :test

require 'rake/testtask'
Rake::TestTask.new(:test) do |test|
  test.libs << 'lib' << 'test'
  test.pattern = 'test/**/*_test.rb'
  test.verbose = true
end

desc "Generate RCov test coverage and open in your browser"
task :coverage do
  require 'rcov'
  sh "rm -fr coverage"
  sh "rcov test/test_*.rb"
  sh "open coverage/index.html"
end

require 'rdoc/task'
Rake::RDocTask.new do |rdoc|
  rdoc.rdoc_dir = 'rdoc'
  rdoc.title = "#{name} #{version}"
  rdoc.rdoc_files.include('README*')
  rdoc.rdoc_files.include('lib/**/*.rb')
end

desc "Open an irb session preloaded with this library"
task :console do
  sh "irb -rubygems -r ./lib//#{name}.rb"
end

#############################################################################
#
# Packaging tasks
#
#############################################################################

task :release => :build do
  sh "git commit --allow-empty -a -m 'Release #{version}'"
  sh "git tag #{version}"                   # create new release tag
<<<<<<< HEAD
  sh "git push origin master"               # push current branch
=======
  sh "git push origin rails3"               # push current branch
>>>>>>> d8e6b753
  sh "git push origin #{version}"           # push the new release tag
  sh "gem push pkg/#{name}-#{version}.gem"  # push the gem to RubyGems.org
end

task :build => :gemspec do
  sh "mkdir -p pkg"
  sh "gem build #{gemspec_file}"
  sh "mv #{gem_file} pkg"
end

task :gemspec => :validate do
  # read spec file and split out manifest section
  spec = File.read(gemspec_file)
  head, manifest, tail = spec.split("  # = MANIFEST =\n")

  # replace name version and date
  replace_header(head, :name)
  replace_header(head, :version)
  replace_header(head, :date)
  #comment this out if your rubyforge_project has a different name
  replace_header(head, :rubyforge_project)

  # determine file list from git ls-files
  files = `git ls-files`.
    split("\n").
    sort.
    reject { |file| file =~ /^\./ }.
    reject { |file| file =~ /^(rdoc|pkg)/ }.
    map { |file| "    #{file}" }.
    join("\n")

  # piece file back together and write
  manifest = "  s.files = %w[\n#{files}\n  ]\n"
  spec = [head, manifest, tail].join("  # = MANIFEST =\n")
  File.open(gemspec_file, 'w') { |io| io.write(spec) }
  puts "Updated #{gemspec_file}"
end

task :validate do
  libfiles = Dir['lib/*'] - ["lib/#{name}.rb", "lib/#{name}"]
  unless libfiles.empty?
    puts "Directory `lib` should only contain a `/#{name}.rb` file and `/#{name}` dir."
    exit!
  end
  unless Dir['VERSION*'].empty?
    puts "A `VERSION` file at root level violates Gem best practices."
    exit!
  end
end<|MERGE_RESOLUTION|>--- conflicted
+++ resolved
@@ -82,11 +82,7 @@
 task :release => :build do
   sh "git commit --allow-empty -a -m 'Release #{version}'"
   sh "git tag #{version}"                   # create new release tag
-<<<<<<< HEAD
   sh "git push origin master"               # push current branch
-=======
-  sh "git push origin rails3"               # push current branch
->>>>>>> d8e6b753
   sh "git push origin #{version}"           # push the new release tag
   sh "gem push pkg/#{name}-#{version}.gem"  # push the gem to RubyGems.org
 end
